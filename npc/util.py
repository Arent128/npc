--- conflicted
+++ resolved
@@ -168,231 +168,6 @@
 
     def __bool__(self):
         return self.success
-<<<<<<< HEAD
-
-class Character(defaultdict):
-    """
-    Object to hold and access data for a single character
-
-    Basically a dictionary with some helper methods. When accessed like a dict,
-    missing keys will return an empty array instead of throwing an exception.
-    The "description" key is special: it will always contain a string.
-    """
-    def __init__(self, attributes=None, **kwargs):
-        """
-        Create a new Character object.
-
-        When supplying values through `attributes` or `**kwargs`, remember that
-        almost everything needs to be in a list. The exceptions are the
-        "description" key, which must be a string, and the "rank" key, which is
-        special. It is a dict of dicts, and the members of that dict are lists.
-        When in doubt, it's safer to build the object using the append and
-        append_rank methods.
-
-        Args:
-            attributes (dict): Dictionary of attributes to insert into the
-                Character.
-            **kwargs: Named arguments will be added verbatim to the new
-                Character. Keys here will overwrite keys of the same name from
-                the `attributes` arg.
-        """
-        super().__init__(list)
-        self['description'] = ''
-        self['rank'] = defaultdict(list)
-
-        if attributes is not None:
-            self.update(attributes)
-        self.update(kwargs)
-        self.problems = []
-
-    @property
-    def valid(self):
-        """
-        bool: Whether this character is valid based on the most recent results
-            of validate().
-        """
-        return len(self.problems) == 0
-
-    @property
-    def type_key(self):
-        """
-        str: Type key for this character or None if no type is present
-        """
-        try:
-            return self.get_first('type').lower()
-        except AttributeError:
-            return None
-
-    def get_first(self, key, default=None):
-        """
-        Get the first element from the named key.
-
-        Args:
-            key (str): Name of the key
-            default (any): Value to return if the key is not present or has no
-                values
-
-        Returns:
-            The first value in the named key's array. Usually a string. Returns
-            default if the key is not present or has no values.
-
-            The "description" key is not an array, so this method will return the
-            entire description.
-        """
-        if key == "description":
-            return self["description"]
-
-        try:
-            return self[key][0]
-        except IndexError:
-            return default
-
-    def get_remaining(self, key):
-        """
-        Get all non-first elements from the named key.
-
-        Args:
-            key (str): Name of the key
-
-        Returns:
-            A slice of the key's array including all elements but the first.
-            May be empty.
-
-            The "description" key is not an array, so this method will return the
-            entire description.
-        """
-        if key == "description":
-            return self["description"]
-
-        return self[key][1:]
-
-    def append(self, key, value):
-        """
-        Add a value to a key's array.
-
-        The "description" key is not an array, so `value` will be appended to
-        the existing description.
-
-        Args:
-            key (str): Name of the key
-            value (any): Value to add to the key's list
-
-        Returns:
-            This character object. Convenient for chaining.
-        """
-        if key == "description":
-            self["description"] += value
-        else:
-            self[key].append(value)
-
-        return self
-
-    def append_rank(self, group, value):
-        """
-        Add a rank value for the named group
-
-        Args:
-            group (str): Group name
-            value (str): Rank name to insert
-
-        Returns:
-            This character object. Convenient for chaining.
-        """
-        self['rank'][group].append(value)
-        return self
-
-    def validate(self, strict=False):
-        """
-        Validate the presence of a few required elements: description and type.
-
-        Args:
-            strict (bool): Whether to report non-critical errors and omissions
-
-        Returns:
-            True if this Character has no validation problems, false if not.
-        """
-        self.problems = []
-        if not self['description'].strip():
-            self.problems.append("Missing description")
-        if not self.get_first('type'):
-            self.problems.append("Missing type")
-        if not self.get_first('name'):
-            self.problems.append("Missing name")
-
-        if self.type_key == "changeling":
-            self._validate_changeling()
-
-        return len(self.problems) == 0
-
-    def _validate_changeling(self, strict=False):
-        """
-        Validate the basic elements of a changeling file
-
-        Args:
-            strict (bool): Whether to report non-critical errors and omissions
-
-        The following must be true:
-            * seeming is present
-            * kith is present
-            * zero or one court is present
-            * zero or one motley is present
-
-        Any errors are added to the problems list.
-
-        Returns:
-            None
-        """
-        if not self.get_first('seeming'):
-            self.problems.append("Missing seeming")
-        if not self.get_first('kith'):
-            self.problems.append("Missing kith")
-        if len(self['court']) > 1:
-            self.problems.append("Multiple courts: {}".format(', '.join(self['court'])))
-        if len(self['motley']) > 1:
-            self.problems.append("Multiple motleys: {}".format(', '.join(self['motley'])))
-
-    def has_items(self, key, threshold=1):
-        """
-        Get whether there are a certain number of values for key
-
-        Args:
-            key (str): The key to check
-            threshold (int): The number of values that must be in key
-
-        Returns:
-            True if key is present and has at least as many values in its list
-            as threshold. False if not.
-        """
-        return len(self[key]) >= threshold
-
-    def copy_and_alter(self, func):
-        """
-        Copy this character object and change its fields
-
-        Makes a copy of a this object. The function func is called on every
-        value and its return value is inserted into the copy.
-
-        Args:
-            func (function): Function to apply to every value within the
-                original
-
-        Returns:
-            Character object containing values from the original after being
-            altered by func.
-        """
-        new_char = Character()
-        for attr, values in self.items():
-            if attr == 'rank':
-                for group, ranks in values.items():
-                    for item in ranks:
-                        new_char.append_rank(group, func(item))
-            elif attr == 'description':
-                new_char.append('description', func(values))
-            else:
-                for item in values:
-                    new_char.append(attr, func(item))
-=======
->>>>>>> eda9ee12
 
 class OutOfBoundsError(ValueError):
     """Raise when a function input is outside of permitted bounds"""